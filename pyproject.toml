[project]
name = "open-xtract"
<<<<<<< HEAD
version = "0.1.2"
description = "Open-source framework that extracts structured data from PDFs. Bring your own OCR or LLM and extend to any file type."
=======
version = "0.1.1"
description = "Open-source framework that extracts structured data from unstructured data."
>>>>>>> 24fffe84
readme = "README.md"
requires-python = ">=3.12"
authors = [{ name = "Cole McIntosh", email = "cole@staymellow.ai" }]
license = { text = "MIT" }
dependencies = [
    "langgraph>=0.2.0",
    "langchain>=0.3.0",
    "langchain-community>=0.3.0",
    "pydantic>=2.0.0",
    "typing-extensions>=4.8.0",
    "aiofiles>=24.0.0",
    "python-dotenv>=1.0.0",
    "httpx>=0.27.0",
    "tiktoken>=0.8.0",
    "langchain-openai>=0.3.29",
    "langchain-google-genai>=2.1.9",
    "langchain-anthropic>=0.3.0",
    "pillow>=11.3.0",
    "pymupdf>=1.26.3",
    "pytest>=8.4.1",
]

[project.optional-dependencies]
vision = ["PyMuPDF>=1.24.0"]
dev = [
    "pytest>=8.0.0",
    "pytest-asyncio>=0.24.0",
    "pytest-mock>=3.14.0",
    "ruff>=0.6.8",
    "black>=24.8.0",
    "mypy>=1.11.0",
    "pre-commit>=3.7.0",
]

[project.scripts]
open-xtract = "open_xtract:main"

[project.urls]
Homepage = "https://mellow-artificial-intelligence.github.io/open-xtract/"

[build-system]
requires = ["hatchling"]
build-backend = "hatchling.build"

[tool.pytest.ini_options]
# Silence pytest-asyncio deprecation by setting explicit loop scope
asyncio_default_fixture_loop_scope = "function"

[tool.ruff]
line-length = 100
target-version = "py312"
src = ["open_xtract", "tests"]

[tool.ruff.lint]
select = [
    "E",  # pycodestyle
    "F",  # pyflakes
    "I",  # isort
    "UP", # pyupgrade
    "B",  # flake8-bugbear
    "SIM",# flake8-simplify
    "PL", # pylint (subset)
]
ignore = [
    "E501",  # line length handled by formatter
    "PLR0913",  # too many arguments; acceptable for public APIs
]

[tool.ruff.format]
quote-style = "double"
indent-style = "space"
skip-magic-trailing-comma = false

[tool.black]
line-length = 100
target-version = ["py312"]

[tool.mypy]
python_version = "3.12"
warn_unused_ignores = true
warn_redundant_casts = true
warn_return_any = true
no_implicit_optional = true
strict_optional = true
ignore_missing_imports = true<|MERGE_RESOLUTION|>--- conflicted
+++ resolved
@@ -1,12 +1,7 @@
 [project]
 name = "open-xtract"
-<<<<<<< HEAD
 version = "0.1.2"
-description = "Open-source framework that extracts structured data from PDFs. Bring your own OCR or LLM and extend to any file type."
-=======
-version = "0.1.1"
 description = "Open-source framework that extracts structured data from unstructured data."
->>>>>>> 24fffe84
 readme = "README.md"
 requires-python = ">=3.12"
 authors = [{ name = "Cole McIntosh", email = "cole@staymellow.ai" }]
